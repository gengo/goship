--- conflicted
+++ resolved
@@ -205,11 +205,7 @@
 	return e
 }
 
-<<<<<<< HEAD
-func parseYAML() (allProjects []Project, deployUser string, orgs *[]string, goshipHost string, pivotalConfiguration *PivotalConfiguration) {
-=======
-func parseYAML() (allProjects []Project, deployUser string, orgs *[]string, goshipHost string, n *string) {
->>>>>>> 4d038d32
+func parseYAML() (allProjects []Project, deployUser string, orgs *[]string, goshipHost string, n string, piv *PivotalConfiguration) {
 	config, err := yaml.ReadFile(*configFile)
 	if err != nil {
 		log.Fatal(err)
@@ -245,21 +241,12 @@
 			allProjects = append(allProjects, proj)
 		}
 	}
-<<<<<<< HEAD
-	pivotalConfiguration = new(PivotalConfiguration)
-	pivotalConfiguration.project_id, _ = config.Get("pivotal_project_id")
-	pivotalConfiguration.token, _ = config.Get("pivotal_token")
-
-	return allProjects, deployUser, &allOrgs, goshipHost, pivotalConfiguration
-=======
-	not, err := config.Get("notify")
-	if err != nil {
-		n = nil
-	}
-	n = &not
-
-	return allProjects, deployUser, &allOrgs, goshipHost, n
->>>>>>> 4d038d32
+	piv = new(PivotalConfiguration)
+	piv.project_id, _ = config.Get("pivotal_project_id")
+	piv.token, _ = config.Get("pivotal_token")
+
+	notify, _ := config.Get("notify")
+	return allProjects, deployUser, &allOrgs, goshipHost, notify, piv
 }
 
 func getCommit(wg *sync.WaitGroup, project Project, env Environment, host Host, deployUser string, i, j int) {
@@ -429,7 +416,7 @@
 }
 
 func ProjCommitsHandler(w http.ResponseWriter, r *http.Request) {
-	projects, deployUser, _, _, _ := parseYAML()
+	projects, deployUser, _, _, _, _ := parseYAML()
 	vars := mux.Vars(r)
 	projName := vars["project"]
 	proj := getProjectFromName(projects, projName)
@@ -560,6 +547,7 @@
 
 func startNotify(n, user, p, env string) error {
 	msg := fmt.Sprintf("%s is deploying %s to %s.", user, p, env)
+	log.Println(msg)
 	err := notify(n, msg)
 	if err != nil {
 		return err
@@ -580,28 +568,21 @@
 }
 
 func DeployHandler(w http.ResponseWriter, r *http.Request) {
-<<<<<<< HEAD
-	projects, _, _, _, pivotalConfiguration := parseYAML()
-=======
-	projects, _, _, _, n := parseYAML()
->>>>>>> 4d038d32
+	projects, _, _, _, n, piv := parseYAML()
 	p := r.FormValue("project")
 	env := r.FormValue("environment")
 	user := r.FormValue("user")
 	diffUrl := r.FormValue("diffUrl")
-<<<<<<< HEAD
-	repo_owner := r.FormValue("repo_owner")
-	repo_name := r.FormValue("repo_name")
-	latest_commit := r.FormValue("latest_commit")
-	current_commit := r.FormValue("current_commit")
-=======
-	if n != nil {
-		err := startNotify(*n, user, p, env)
+	owner := r.FormValue("repo_owner")
+	name := r.FormValue("repo_name")
+	latest := r.FormValue("latest_commit")
+	current := r.FormValue("current_commit")
+	if n != "" {
+		err := startNotify(n, user, p, env)
 		if err != nil {
 			log.Println("Error: ", err.Error())
 		}
 	}
->>>>>>> 4d038d32
 	db, err := sql.Open("sqlite3", "./deploy_log.db")
 	if err != nil {
 		log.Println("Error opening sqlite db to write to deploy log: " + err.Error())
@@ -634,62 +615,65 @@
 		success = false
 		log.Println("Deployment failed: " + err.Error())
 	}
-<<<<<<< HEAD
-	if (pivotalConfiguration.token != "") && (pivotalConfiguration.project_id != "") && success {
-		githubToken := os.Getenv("GITHUB_API_TOKEN")
-		t := &oauth.Transport{
-			Token: &oauth.Token{AccessToken: githubToken},
-		}
-		c := github.NewClient(t.Client())
-		commitComparison, _, err := c.Repositories.CompareCommits(repo_owner, repo_name, latest_commit, current_commit)
+	if n != "" {
+		err = endNotify(n, p, env, success)
 		if err != nil {
-			log.Println("ERROR: Error getting deployed commits: " + err.Error())
+			log.Println("Error: ", err.Error())
+		}
+	}
+	if (piv.token != "") && (piv.project_id != "") && success {
+		PostToPivotal(piv, env, owner, name, latest, current)
+	}
+	err = insertDeployLogEntry(*db, fmt.Sprintf("%s-%s", p, env), diffUrl, user, success)
+	if err != nil {
+		log.Println("ERROR: %v", err)
+		return
+	}
+}
+
+func PostToPivotal(piv *PivotalConfiguration, env, owner, name, latest, current string) {
+	gt := os.Getenv("GITHUB_API_TOKEN")
+	t := &oauth.Transport{
+		Token: &oauth.Token{AccessToken: gt},
+	}
+	c := github.NewClient(t.Client())
+	comp, _, err := c.Repositories.CompareCommits(owner, name, latest, current)
+	if err != nil {
+		log.Println("ERROR: Error getting deployed commits: " + err.Error())
+	} else {
+		piv_reg, _ := regexp.Compile("\\[.*#(\\d+)\\].*")
+		if err != nil {
+			log.Println("ERROR: Error compiling regex to match Pivotal commits: " + err.Error())
 		} else {
-			pivotal_regex, _ := regexp.Compile("\\[.*#(\\d+)\\].*")
-			if err != nil {
-				log.Println("ERROR: Error compiling regex to match Pivotal commits: " + err.Error())
-			} else {
-				stories := map[string]bool{}
-				const layout = "2006-01-02 15:04:05 (JST)"
-				for _, commit := range commitComparison.Commits {
-					commit_message_info := *commit.Commit
-					commit_message := *commit_message_info.Message
-					story_id_matches := pivotal_regex.FindStringSubmatch(commit_message)
-					if story_id_matches != nil {
-						story_id := story_id_matches[1]
-						_, present := stories[story_id]
-						if !present {
-							stories[story_id] = true
-							message := fmt.Sprintf("Deployed to %s: %s", env, time.Now().Format(layout))
-							go PostPivotalComment(story_id, message, pivotalConfiguration)
-						}
+			s := map[string]bool{}
+			const layout = "2006-01-02 15:04:05 (JST)"
+			for _, commit := range comp.Commits {
+				cmi := *commit.Commit
+				cm := *cmi.Message
+				ids := piv_reg.FindStringSubmatch(cm)
+				if ids != nil {
+					id := ids[1]
+					_, exists := s[id]
+					if !exists {
+						s[id] = true
+						m := fmt.Sprintf("Deployed to %s: %s", env, time.Now().Format(layout))
+						go PostPivotalComment(id, m, piv)
 					}
 				}
 			}
-=======
-	if n != nil {
-		err = endNotify(*n, p, env, success)
-		if err != nil {
-			log.Println("Error: ", err.Error())
->>>>>>> 4d038d32
-		}
-	}
-	err = insertDeployLogEntry(*db, fmt.Sprintf("%s-%s", p, env), diffUrl, user, success)
-	if err != nil {
-		log.Println("ERROR: %v", err)
-		return
-	}
-}
-
-func PostPivotalComment(story_id string, message string, pivotalConfiguration *PivotalConfiguration) (err error) {
-	post_parameters := url.Values{}
-	post_parameters.Set("text", message)
-	req, err := http.NewRequest("POST", fmt.Sprintf("https://www.pivotaltracker.com/services/v5/projects/%s/stories/%s/comments", pivotalConfiguration.project_id, story_id), nil)
+		}
+	}
+}
+
+func PostPivotalComment(id string, m string, pivotalConfiguration *PivotalConfiguration) (err error) {
+	p := url.Values{}
+	p.Set("text", m)
+	req, err := http.NewRequest("POST", fmt.Sprintf("https://www.pivotaltracker.com/services/v5/projects/%s/stories/%s/comments", pivotalConfiguration.project_id, id), nil)
 	if err != nil {
 		log.Printf("ERROR: Error forming put request to Pivotal: %s", err)
 		return err
 	}
-	req.URL.RawQuery = post_parameters.Encode()
+	req.URL.RawQuery = p.Encode()
 	req.Header.Add("X-TrackerToken", pivotalConfiguration.token)
 	resp, err := http.DefaultClient.Do(req)
 	if err != nil {
@@ -698,8 +682,8 @@
 	}
 	defer resp.Body.Close()
 	if resp.StatusCode != 200 {
-		message := fmt.Sprintf("ERROR: Non-200 Response from Pivotal API: %s", resp.Status)
-		log.Println(message)
+		m := fmt.Sprintf("ERROR: Non-200 Response from Pivotal API: %s", resp.Status)
+		log.Println(m)
 	}
 	return nil
 }
@@ -838,7 +822,7 @@
 		Token: &oauth.Token{AccessToken: githubToken},
 	}
 	c := github.NewClient(t.Client())
-	_, _, orgNames, _, _ := parseYAML()
+	_, _, orgNames, _, _, _ := parseYAML()
 	orgs := getOrgs(c, *orgNames)
 	// Create and parse Template
 	tmpl, err := template.New("pulls.html").ParseFiles("templates/pulls.html", "templates/base.html")
@@ -856,7 +840,7 @@
 }
 
 func HomeHandler(w http.ResponseWriter, r *http.Request) {
-	projects, _, _, goshipHost, _ := parseYAML()
+	projects, _, _, goshipHost, _, _ := parseYAML()
 	// Create and parse Template
 	t, err := template.New("index.html").ParseFiles("templates/index.html", "templates/base.html")
 	if err != nil {
