package main

import (
	"reflect"
	"testing"
	"time"

	"github.com/coreos/go-etcd/etcd"
	"github.com/gengo/goship/lib"
)

func TestStripANSICodes(t *testing.T) {
	tests := []struct {
		give string
		want string
	}{
		{"\x1B[0m", ""},
		{"some text \x1B[23m\x1B[2;13m", "some text "},
		{"no code", "no code"},
		{"\x1B[13m\x1B[23m\x1B[3m", ""},
	}

	for _, tt := range tests {
		got := stripANSICodes(tt.give)
		if got != tt.want {
			t.Errorf("stripANSICodes(%q) got %q, want %q", tt.give, got, tt.want)
		}
	}
}

var githubDiffURLTests = []struct {
	h    goship.Host
	p    goship.Project
	e    goship.Environment
	want string
}{
	{goship.Host{LatestCommit: "abc123"}, goship.Project{"test project", "https://github.com/test/foo", "foo", "test", []goship.Environment{}}, goship.Environment{LatestGitHubCommit: "abc123"}, ""},
	{goship.Host{LatestCommit: "abc123"}, goship.Project{"test project", "https://github.com/test/foo", "foo", "test", []goship.Environment{}}, goship.Environment{LatestGitHubCommit: "abc456"}, "https://github.com/test/foo/compare/abc123...abc456"},
}

func TestGitHubDiffURL(t *testing.T) {
	for _, tt := range githubDiffURLTests {
		if got := tt.h.LatestGitHubDiffURL(tt.p, tt.e); got != tt.want {
			t.Errorf("gitHubDiffURL = %s, want %s", got, tt.want)
		}
	}
}

var deployableTests = []struct {
	e    goship.Environment
	want bool
}{
	{goship.Environment{LatestGitHubCommit: "abc123", Hosts: []goship.Host{{LatestCommit: "abc456"}}}, true},
	{goship.Environment{LatestGitHubCommit: "abc456", Hosts: []goship.Host{{LatestCommit: "abc456"}}}, false},
}

func TestDeployable(t *testing.T) {
	for _, tt := range deployableTests {
		if got := tt.e.Deployable(); got != tt.want {
			t.Errorf("Deployable = %t, want %t", got, tt.want)
		}
	}
}

var wantConfig = goship.Config{
	Projects: []goship.Project{
		{Name: "Test Project One", GitHubURL: "https://github.com/test_owner/test_repo_name", RepoName: "test_repo_name", RepoOwner: "test_owner",
			Environments: []goship.Environment{{Name: "live", Deploy: "/deploy/test_project_one.sh", RepoPath: "/repos/test_repo_name/.git",
				Hosts: []goship.Host{{URI: "test-project-one.test.com"}}, Branch: "master", IsDeployable: false}}},
		{Name: "Test Project Two", GitHubURL: "https://github.com/test_owner/test_repo_name_two", RepoName: "test_repo_name_two", RepoOwner: "test_owner",
			Environments: []goship.Environment{{Name: "live", Deploy: "/deploy/test_project_two.sh", RepoPath: "/repos/test_repo_name_two/.git",
				Hosts: []goship.Host{{URI: "test-project-two.test.com"}}, Branch: "master", LatestGitHubCommit: "", IsDeployable: false}}}},
	DeployUser: "deploy_user",
	Notify:     "/notify/notify.sh",
	Pivotal:    &goship.PivotalConfiguration{Project: "111111", Token: "test"}}

func compareStrings(name, got, want string, t *testing.T) {
	if got != want {
		t.Errorf("got %s = %s; want %s", name, got, want)
	}
}

func TestCanParseETCD(t *testing.T) {

	got, err := goship.ParseETCD(&MockEtcdClient{})
	if err != nil {
		t.Fatalf("Can't parse %s %s", t, err)
	}
	compareStrings("deploy user", got.DeployUser, "test_user", t)
	compareStrings("token", got.Pivotal.Token, "XXXXXX", t)
	compareStrings("project", got.Pivotal.Project, "111111", t)
	compareStrings("project name", got.Projects[0].Name, "pivotal_project", t)
	compareStrings("repo path", got.Projects[0].Environments[0].RepoPath, "/repos/test_repo_name/.git", t)
	compareStrings("repo path", got.Projects[0].Environments[0].Branch, "master", t)
	compareStrings("host name", got.Projects[0].Environments[0].Hosts[0].URI, "test-qa-01.somewhere.com", t)
}

var now = time.Now()

var formatTimeTests = []struct {
	t    time.Time
	want string
}{
	{time.Date(2009, time.November, 10, 23, 0, 0, 0, time.UTC), "Nov 10, 2009 at 11:00pm (UTC)"},
	{time.Date(now.Year(), now.Month(), now.Day(), now.Hour(), now.Minute(), now.Second()-1, 0, now.Location()), "1 second ago"},
	{time.Date(now.Year(), now.Month(), now.Day(), now.Hour(), now.Minute(), now.Second()-30, 0, now.Location()), "30 seconds ago"},
	{time.Date(now.Year(), now.Month(), now.Day(), now.Hour(), now.Minute()-1, now.Second(), 0, now.Location()), "1 minute ago"},
	{time.Date(now.Year(), now.Month(), now.Day(), now.Hour(), now.Minute()-30, now.Second(), 0, now.Location()), "30 minutes ago"},
	{time.Date(now.Year(), now.Month(), now.Day(), now.Hour()-1, now.Minute(), now.Second(), 0, now.Location()), "1 hour ago"},
	{time.Date(now.Year(), now.Month(), now.Day(), now.Hour()-3, now.Minute(), now.Second(), 0, now.Location()), "3 hours ago"},
}

func TestFormatTime(t *testing.T) {
	for _, tt := range formatTimeTests {
		if got := formatTime(tt.t); got != tt.want {
			t.Errorf("formatTime(%s) = %s, want %s", tt.t, got, tt.want)
		}
	}
}

func TestProjectFromName(t *testing.T) {
	var want = goship.Project{Name: "TestProject"}
	projects := []goship.Project{want}
	got, err := goship.ProjectFromName(projects, "TestProject")
	if err != nil {
		t.Fatal(err)
	}
	if !reflect.DeepEqual(got, &want) {
		t.Errorf("goship.GetProjectFromName = %v, want %v", got, want)
	}
	got, err = goship.ProjectFromName(projects, "BadProject")
	if err == nil {
		t.Errorf("goship.GetProjectFromName error case did not error", got, nil)
	}
}

func TestGetEnvironmentFromName(t *testing.T) {
	var (
		want = goship.Environment{Name: "TestEnvironment"}
		envs = []goship.Environment{want}
	)
	projects := []goship.Project{goship.Project{Name: "TestProject", Environments: envs}}
	got, err := goship.EnvironmentFromName(projects, "TestProject", "TestEnvironment")
	if err != nil {
		t.Fatal(err)
	}
	if !reflect.DeepEqual(got, &want) {
		t.Errorf("goship.EnvironmentFromName = %v, want %v", got, want)
	}
	got, err = goship.EnvironmentFromName(projects, "BadProject", "BadEnvironment")
	if err == nil {
		t.Errorf("goship.EnvironmentFromName error case did not error")
	}
}

type MockEtcdClient struct{}

//Mock calls to ETCD here. Each etcd Response should return the structs you need.
func (*MockEtcdClient) Get(s string, t bool, x bool) (*etcd.Response, error) {
	m := make(map[string]*etcd.Response)
	m["/"] = &etcd.Response{Action: "Get", Node: &etcd.Node{
		Key: "projects", Value: "",
		Nodes: etcd.Nodes{
			{Key: "deploy_user", Value: "test_user", Dir: false},
			{Key: "pivotal_token", Value: "XXXXXX", Dir: false},
			{Key: "pivotal_project", Value: "111111", Dir: false},
		}, Dir: true,
	}, EtcdIndex: 1, RaftIndex: 1, RaftTerm: 1,
	}
	m["/projects"] = &etcd.Response{
		Action: "Get",
		Node: &etcd.Node{
			Key: "projects", Value: "",
			Nodes: etcd.Nodes{
				{Key: "/projects/pivotal_project", Dir: true},
			}, Dir: true,
		},
		EtcdIndex: 1, RaftIndex: 1, RaftTerm: 1,
	}
	m["/projects/pivotal_project"] = &etcd.Response{
		Action: "Get",
		Node: &etcd.Node{
			Key: "/projects/pivotal_project", Value: "",
			Nodes: etcd.Nodes{
				{
					Key: "project_name", Value: "/projects/pivotal_project/project_name/TC", Dir: true,
				},
			},
			Dir: true,
		},
		EtcdIndex: 1, RaftIndex: 1, RaftTerm: 1,
	}
	m["/projects/pivotal_project/environments"] = &etcd.Response{
		Action: "Get",
		Node: &etcd.Node{
			Key:   "/projects/pivotal_project/environments",
			Value: "",
			Nodes: etcd.Nodes{
				{Key: "qa", Dir: true},
			},
			Dir: true,
		},
		EtcdIndex: 1, RaftIndex: 1, RaftTerm: 1,
	}
	m["/projects/pivotal_project/environments/qa"] = &etcd.Response{
		Action: "Get",
		Node: &etcd.Node{
			Key:   "qa",
			Value: "",
			Nodes: etcd.Nodes{
				{Key: "repo_path", Value: "/repos/test_repo_name/.git", Dir: false},
				{Key: "branch", Value: "master", Dir: false},
			}, Dir: true,
		}, EtcdIndex: 1, RaftIndex: 1, RaftTerm: 1,
	}
	m["/projects/pivotal_project/environments/qa/hosts"] = &etcd.Response{
		Action: "Get",
		Node: &etcd.Node{
			Key: "/projects/pivotal_project/environments/qa/hosts", Value: "",
			Nodes: etcd.Nodes{
				{Key: "test-qa-01.somewhere.com", Dir: true},
			},
			Dir: true,
		},
		EtcdIndex: 1, RaftIndex: 1, RaftTerm: 1,
	}
<<<<<<< HEAD
	mockResponse := m[s]
	return mockResponse, nil
=======
}

func TestReadEntries(t *testing.T) {
	var want = []DeployLogEntry{
		DeployLogEntry{DiffURL: "https://github.com/test/test/compare/firstsha...secondsha", ToRevisionMsg: "add test", User: "PlaceholderUser", Success: true, Time: time.Unix(1404362004, 0)},
		DeployLogEntry{DiffURL: "https://github.com/test/test/compare/thirdsha...fourthsha", ToRevisionMsg: "add another test", User: "PlaceholderUser", Success: false, Time: time.Unix(1404461492, 0)}}

	*dataPath = "testdata/deploylog"
	got, err := readEntries("Test-live")
	if err != nil {
		t.Fatal(err)
	}
	if !reflect.DeepEqual(got, want) {
		t.Errorf("readEntries = %v, want %v", got, want)
	}
>>>>>>> 8ea84d00
}<|MERGE_RESOLUTION|>--- conflicted
+++ resolved
@@ -224,10 +224,8 @@
 		},
 		EtcdIndex: 1, RaftIndex: 1, RaftTerm: 1,
 	}
-<<<<<<< HEAD
 	mockResponse := m[s]
 	return mockResponse, nil
-=======
 }
 
 func TestReadEntries(t *testing.T) {
@@ -243,5 +241,4 @@
 	if !reflect.DeepEqual(got, want) {
 		t.Errorf("readEntries = %v, want %v", got, want)
 	}
->>>>>>> 8ea84d00
 }