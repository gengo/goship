--- conflicted
+++ resolved
@@ -51,12 +51,7 @@
 
 // PivotalConfiguration used to store Pivotal interface
 type PivotalConfiguration struct {
-<<<<<<< HEAD
-	Token string
-=======
-	Project string `json:"project" yaml:"project"`
-	Token   string `json:"token" yaml:"token"`
->>>>>>> 7beb63b3
+	Token string `json:"token" yaml:"token"`
 }
 
 func PostToPivotal(piv *PivotalConfiguration, env, owner, name, latest, current string) error {
